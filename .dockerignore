--- conflicted
+++ resolved
@@ -1,7 +1,3 @@
 node_modules
-<<<<<<< HEAD
 .git
-=======
-.git
-Dockerfile
->>>>>>> 66894e75
+Dockerfile