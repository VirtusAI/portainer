<h2>Containers:</h2>

<div>
    <ul class="nav nav-pills pull-left">
        <li class="dropdown">
            <a class="dropdown-toggle" id="drop4" role="button" data-toggle="dropdown" data-target="#">Actions <b
                    class="caret"></b></a>
            <ul id="menu1" class="dropdown-menu" role="menu" aria-labelledby="drop4">
                <li><a tabindex="-1" href="" ng-click="startAction()">Start</a></li>
                <li><a tabindex="-1" href="" ng-click="stopAction()">Stop</a></li>
                <li><a tabindex="-1" href="" ng-click="restartAction()">Restart</a></li>
                <li><a tabindex="-1" href="" ng-click="killAction()">Kill</a></li>
                <li><a tabindex="-1" href="" ng-click="pauseAction()">Pause</a></li>
                <li><a tabindex="-1" href="" ng-click="unpauseAction()">Unpause</a></li>
                <li><a tabindex="-1" href="" ng-click="removeAction()">Remove</a></li>
            </ul>
        </li>
    </ul>

<<<<<<< HEAD
    <div class="pull-right">
        <input type="checkbox" ng-model="displayAll" id="displayAll" ng-change="toggleGetAll()"/> <label
            for="displayAll">Display All</label>
=======
    <div class="pull-right form-inline">
        <input type="checkbox" ng-model="displayAll" id="displayAll" ng-change="toggleGetAll()"/> <label for="displayAll">Display All</label>&nbsp;
        <input type="text" class="form-control" style="vertical-align: center" id="filter" placeholder="Filter" ng-model="filter"/> <label class="sr-only" for="filter">Filter</label>
>>>>>>> a96298db
    </div>
</div>
<table class="table table-striped">
    <thead>
    <tr>
        <th><input type="checkbox" ng-model="toggle" ng-change="toggleSelectAll()"/> Action</th>
        <th>Name</th>
        <th>Image</th>
        <th>Command</th>
        <th>Created</th>
        <th>Status</th>
    </tr>
    </thead>
    <tbody>
<<<<<<< HEAD
    <tr ng-repeat="container in containers|orderBy:predicate">
        <td><input type="checkbox" ng-model="container.Checked"/></td>
        <td><a href="#/containers/{{ container.Id }}/">{{ container|containername}}</a></td>
        <td><a href="#/images/{{ container.Image }}/">{{ container.Image }}</a></td>
        <td>{{ container.Command|truncate:40 }}</td>
        <td>{{ container.Created|getdate }}</td>
        <td><span class="label label-{{ container.Status|statusbadge }}">{{ container.Status }}</span></td>
    </tr>
=======
        <tr ng-repeat="container in containers | filter:filter | orderBy:predicate">
            <td><input type="checkbox" ng-model="container.Checked" /></td>
            <td><a href="#/containers/{{ container.Id }}/">{{ container|containername}}</a></td>
            <td><a href="#/images/{{ container.Image }}/">{{ container.Image }}</a></td>
            <td>{{ container.Command|truncate:40 }}</td>
            <td>{{ container.Created|getdate }}</td>
            <td><span class="label label-{{ container.Status|statusbadge }}">{{ container.Status }}</span></td>
        </tr>
>>>>>>> a96298db
    </tbody>
</table><|MERGE_RESOLUTION|>--- conflicted
+++ resolved
@@ -1,10 +1,10 @@
+
 <h2>Containers:</h2>
 
 <div>
     <ul class="nav nav-pills pull-left">
         <li class="dropdown">
-            <a class="dropdown-toggle" id="drop4" role="button" data-toggle="dropdown" data-target="#">Actions <b
-                    class="caret"></b></a>
+            <a class="dropdown-toggle" id="drop4" role="button" data-toggle="dropdown" data-target="#">Actions <b class="caret"></b></a>
             <ul id="menu1" class="dropdown-menu" role="menu" aria-labelledby="drop4">
                 <li><a tabindex="-1" href="" ng-click="startAction()">Start</a></li>
                 <li><a tabindex="-1" href="" ng-click="stopAction()">Stop</a></li>
@@ -17,39 +17,23 @@
         </li>
     </ul>
 
-<<<<<<< HEAD
-    <div class="pull-right">
-        <input type="checkbox" ng-model="displayAll" id="displayAll" ng-change="toggleGetAll()"/> <label
-            for="displayAll">Display All</label>
-=======
     <div class="pull-right form-inline">
         <input type="checkbox" ng-model="displayAll" id="displayAll" ng-change="toggleGetAll()"/> <label for="displayAll">Display All</label>&nbsp;
         <input type="text" class="form-control" style="vertical-align: center" id="filter" placeholder="Filter" ng-model="filter"/> <label class="sr-only" for="filter">Filter</label>
->>>>>>> a96298db
     </div>
 </div>
 <table class="table table-striped">
     <thead>
-    <tr>
-        <th><input type="checkbox" ng-model="toggle" ng-change="toggleSelectAll()"/> Action</th>
-        <th>Name</th>
-        <th>Image</th>
-        <th>Command</th>
-        <th>Created</th>
-        <th>Status</th>
-    </tr>
+        <tr>
+            <th><input type="checkbox" ng-model="toggle" ng-change="toggleSelectAll()" /> Action</th>
+            <th>Name</th>
+            <th>Image</th>
+            <th>Command</th>
+            <th>Created</th>
+            <th>Status</th>
+        </tr>
     </thead>
     <tbody>
-<<<<<<< HEAD
-    <tr ng-repeat="container in containers|orderBy:predicate">
-        <td><input type="checkbox" ng-model="container.Checked"/></td>
-        <td><a href="#/containers/{{ container.Id }}/">{{ container|containername}}</a></td>
-        <td><a href="#/images/{{ container.Image }}/">{{ container.Image }}</a></td>
-        <td>{{ container.Command|truncate:40 }}</td>
-        <td>{{ container.Created|getdate }}</td>
-        <td><span class="label label-{{ container.Status|statusbadge }}">{{ container.Status }}</span></td>
-    </tr>
-=======
         <tr ng-repeat="container in containers | filter:filter | orderBy:predicate">
             <td><input type="checkbox" ng-model="container.Checked" /></td>
             <td><a href="#/containers/{{ container.Id }}/">{{ container|containername}}</a></td>
@@ -58,6 +42,5 @@
             <td>{{ container.Created|getdate }}</td>
             <td><span class="label label-{{ container.Status|statusbadge }}">{{ container.Status }}</span></td>
         </tr>
->>>>>>> a96298db
     </tbody>
 </table>