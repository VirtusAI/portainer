angular.module('dockerui', [
    'dockerui.templates',
    'ngRoute',
    'dockerui.services',
    'dockerui.filters',
    'masthead',
    'footer',
    'dashboard',
    'container',
    'containers',
    'containersNetwork',
    'images',
    'image',
    'pullImage',
    'startContainer',
    'sidebar',
    'info',
    'builder',
    'containerLogs',
    'containerTop',
    'events',
    'stats',
    'network',
    'networks',
    'volumes'])
    .config(['$routeProvider', '$httpProvider', function ($routeProvider, $httpProvider) {
        'use strict';

        $httpProvider.defaults.xsrfCookieName = 'csrfToken';
        $httpProvider.defaults.xsrfHeaderName = 'X-CSRF-Token';

        $routeProvider.when('/', {
            templateUrl: 'app/components/dashboard/dashboard.html',
            controller: 'DashboardController'
        });
        $routeProvider.when('/containers/', {
            templateUrl: 'app/components/containers/containers.html',
            controller: 'ContainersController'
        });
        $routeProvider.when('/containers/:id/', {
            templateUrl: 'app/components/container/container.html',
            controller: 'ContainerController'
        });
        $routeProvider.when('/containers/:id/logs/', {
            templateUrl: 'app/components/containerLogs/containerlogs.html',
            controller: 'ContainerLogsController'
        });
        $routeProvider.when('/containers/:id/top', {
            templateUrl: 'app/components/containerTop/containerTop.html',
            controller: 'ContainerTopController'
        });
        $routeProvider.when('/containers/:id/stats', {
            templateUrl: 'app/components/stats/stats.html',
            controller: 'StatsController'
        });
        $routeProvider.when('/containers_network', {
            templateUrl: 'app/components/containersNetwork/containersNetwork.html',
            controller: 'ContainersNetworkController'
        });
        $routeProvider.when('/images/', {
            templateUrl: 'app/components/images/images.html',
            controller: 'ImagesController'
        });
        $routeProvider.when('/images/:id*/', {
            templateUrl: 'app/components/image/image.html',
            controller: 'ImageController'
        });
        $routeProvider.when('/info', {templateUrl: 'app/components/info/info.html', controller: 'InfoController'});
        $routeProvider.when('/events', {
            templateUrl: 'app/components/events/events.html',
            controller: 'EventsController'
        });
        $routeProvider.otherwise({redirectTo: '/'});

        // The Docker API likes to return plaintext errors, this catches them and disp
        $httpProvider.interceptors.push(function() {
            return {
                'response': function(response) {
                    if (typeof(response.data) === 'string' && response.data.startsWith('Conflict.')) {
                        $.gritter.add({
                            title: 'Error',
                            text: $('<div>').text(response.data).html(),
                            time: 10000
                        });
                    }
                    var csrfToken = response.headers('X-Csrf-Token');
                    if (csrfToken) {
                        document.cookie = 'csrfToken=' + csrfToken;
                    }
                    return response;
                }
            };
        });
    }])
    // This is your docker url that the api will use to make requests
    // You need to set this to the api endpoint without the port i.e. http://192.168.1.9
    .constant('DOCKER_ENDPOINT', 'dockerapi')
    .constant('DOCKER_PORT', '') // Docker port, leave as an empty string if no port is requred.  If you have a port, prefix it with a ':' i.e. :4243
<<<<<<< HEAD
    .constant('UI_VERSION', 'v0.10.0-beta');

=======
    .constant('UI_VERSION', 'v0.10.1-beta');

>>>>>>> 7e1d5338
<|MERGE_RESOLUTION|>--- conflicted
+++ resolved
@@ -1,105 +1,99 @@
-angular.module('dockerui', [
-    'dockerui.templates',
-    'ngRoute',
-    'dockerui.services',
-    'dockerui.filters',
-    'masthead',
-    'footer',
-    'dashboard',
-    'container',
-    'containers',
-    'containersNetwork',
-    'images',
-    'image',
-    'pullImage',
-    'startContainer',
-    'sidebar',
-    'info',
-    'builder',
-    'containerLogs',
-    'containerTop',
-    'events',
-    'stats',
-    'network',
-    'networks',
-    'volumes'])
-    .config(['$routeProvider', '$httpProvider', function ($routeProvider, $httpProvider) {
-        'use strict';
-
-        $httpProvider.defaults.xsrfCookieName = 'csrfToken';
-        $httpProvider.defaults.xsrfHeaderName = 'X-CSRF-Token';
-
-        $routeProvider.when('/', {
-            templateUrl: 'app/components/dashboard/dashboard.html',
-            controller: 'DashboardController'
-        });
-        $routeProvider.when('/containers/', {
-            templateUrl: 'app/components/containers/containers.html',
-            controller: 'ContainersController'
-        });
-        $routeProvider.when('/containers/:id/', {
-            templateUrl: 'app/components/container/container.html',
-            controller: 'ContainerController'
-        });
-        $routeProvider.when('/containers/:id/logs/', {
-            templateUrl: 'app/components/containerLogs/containerlogs.html',
-            controller: 'ContainerLogsController'
-        });
-        $routeProvider.when('/containers/:id/top', {
-            templateUrl: 'app/components/containerTop/containerTop.html',
-            controller: 'ContainerTopController'
-        });
-        $routeProvider.when('/containers/:id/stats', {
-            templateUrl: 'app/components/stats/stats.html',
-            controller: 'StatsController'
-        });
-        $routeProvider.when('/containers_network', {
-            templateUrl: 'app/components/containersNetwork/containersNetwork.html',
-            controller: 'ContainersNetworkController'
-        });
-        $routeProvider.when('/images/', {
-            templateUrl: 'app/components/images/images.html',
-            controller: 'ImagesController'
-        });
-        $routeProvider.when('/images/:id*/', {
-            templateUrl: 'app/components/image/image.html',
-            controller: 'ImageController'
-        });
-        $routeProvider.when('/info', {templateUrl: 'app/components/info/info.html', controller: 'InfoController'});
-        $routeProvider.when('/events', {
-            templateUrl: 'app/components/events/events.html',
-            controller: 'EventsController'
-        });
-        $routeProvider.otherwise({redirectTo: '/'});
-
-        // The Docker API likes to return plaintext errors, this catches them and disp
-        $httpProvider.interceptors.push(function() {
-            return {
-                'response': function(response) {
-                    if (typeof(response.data) === 'string' && response.data.startsWith('Conflict.')) {
-                        $.gritter.add({
-                            title: 'Error',
-                            text: $('<div>').text(response.data).html(),
-                            time: 10000
-                        });
-                    }
-                    var csrfToken = response.headers('X-Csrf-Token');
-                    if (csrfToken) {
-                        document.cookie = 'csrfToken=' + csrfToken;
-                    }
-                    return response;
-                }
-            };
-        });
-    }])
-    // This is your docker url that the api will use to make requests
-    // You need to set this to the api endpoint without the port i.e. http://192.168.1.9
-    .constant('DOCKER_ENDPOINT', 'dockerapi')
-    .constant('DOCKER_PORT', '') // Docker port, leave as an empty string if no port is requred.  If you have a port, prefix it with a ':' i.e. :4243
-<<<<<<< HEAD
-    .constant('UI_VERSION', 'v0.10.0-beta');
-
-=======
-    .constant('UI_VERSION', 'v0.10.1-beta');
-
->>>>>>> 7e1d5338
+angular.module('dockerui', [
+    'dockerui.templates',
+    'ngRoute',
+    'dockerui.services',
+    'dockerui.filters',
+    'masthead',
+    'footer',
+    'dashboard',
+    'container',
+    'containers',
+    'containersNetwork',
+    'images',
+    'image',
+    'pullImage',
+    'startContainer',
+    'sidebar',
+    'info',
+    'builder',
+    'containerLogs',
+    'containerTop',
+    'events',
+    'stats',
+    'network',
+    'networks',
+    'volumes'])
+    .config(['$routeProvider', '$httpProvider', function ($routeProvider, $httpProvider) {
+        'use strict';
+
+        $httpProvider.defaults.xsrfCookieName = 'csrfToken';
+        $httpProvider.defaults.xsrfHeaderName = 'X-CSRF-Token';
+
+        $routeProvider.when('/', {
+            templateUrl: 'app/components/dashboard/dashboard.html',
+            controller: 'DashboardController'
+        });
+        $routeProvider.when('/containers/', {
+            templateUrl: 'app/components/containers/containers.html',
+            controller: 'ContainersController'
+        });
+        $routeProvider.when('/containers/:id/', {
+            templateUrl: 'app/components/container/container.html',
+            controller: 'ContainerController'
+        });
+        $routeProvider.when('/containers/:id/logs/', {
+            templateUrl: 'app/components/containerLogs/containerlogs.html',
+            controller: 'ContainerLogsController'
+        });
+        $routeProvider.when('/containers/:id/top', {
+            templateUrl: 'app/components/containerTop/containerTop.html',
+            controller: 'ContainerTopController'
+        });
+        $routeProvider.when('/containers/:id/stats', {
+            templateUrl: 'app/components/stats/stats.html',
+            controller: 'StatsController'
+        });
+        $routeProvider.when('/containers_network', {
+            templateUrl: 'app/components/containersNetwork/containersNetwork.html',
+            controller: 'ContainersNetworkController'
+        });
+        $routeProvider.when('/images/', {
+            templateUrl: 'app/components/images/images.html',
+            controller: 'ImagesController'
+        });
+        $routeProvider.when('/images/:id*/', {
+            templateUrl: 'app/components/image/image.html',
+            controller: 'ImageController'
+        });
+        $routeProvider.when('/info', {templateUrl: 'app/components/info/info.html', controller: 'InfoController'});
+        $routeProvider.when('/events', {
+            templateUrl: 'app/components/events/events.html',
+            controller: 'EventsController'
+        });
+        $routeProvider.otherwise({redirectTo: '/'});
+
+        // The Docker API likes to return plaintext errors, this catches them and disp
+        $httpProvider.interceptors.push(function() {
+            return {
+                'response': function(response) {
+                    if (typeof(response.data) === 'string' && response.data.startsWith('Conflict.')) {
+                        $.gritter.add({
+                            title: 'Error',
+                            text: $('<div>').text(response.data).html(),
+                            time: 10000
+                        });
+                    }
+                    var csrfToken = response.headers('X-Csrf-Token');
+                    if (csrfToken) {
+                        document.cookie = 'csrfToken=' + csrfToken;
+                    }
+                    return response;
+                }
+            };
+        });
+    }])
+    // This is your docker url that the api will use to make requests
+    // You need to set this to the api endpoint without the port i.e. http://192.168.1.9
+    .constant('DOCKER_ENDPOINT', 'dockerapi')
+    .constant('DOCKER_PORT', '') // Docker port, leave as an empty string if no port is requred.  If you have a port, prefix it with a ':' i.e. :4243
+    .constant('UI_VERSION', 'v0.10.1-beta');